--- conflicted
+++ resolved
@@ -8,11 +8,7 @@
 from urllib.parse import urlunparse, urlencode
 
 
-<<<<<<< HEAD
-__version__ = '2.0.0'
-=======
 __version__ = '2.1.0'
->>>>>>> cf5bf4e6
 __all__ = [
     'VMTConnectionError',
     'HTTPError',
