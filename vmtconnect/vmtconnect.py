--- conflicted
+++ resolved
@@ -14,11 +14,7 @@
   from urlparse import urlunparse
 
 
-<<<<<<< HEAD
-__version__ = '1.2.4'
-=======
 __version__ = '1.2.5'
->>>>>>> 2f3bab03
 __all__ = [
     'VMTConnectionError',
     'HTTPError',
