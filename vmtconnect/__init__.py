--- conflicted
+++ resolved
@@ -1183,11 +1183,7 @@
         )
         self.request_check_error(self.last_response)
 
-<<<<<<< HEAD
-        if pager or self.last_response.headers.get('x-next-cursor'):
-=======
-        if pager or "x-next-cursor" in self.last_response.headers:
->>>>>>> 0db55b01
+        if pager or self.last_response.headers.get("x-next-cursor"):
             res = Pager(self, self.last_response, filter, filter_float, **kwargs)
             self._clear_response(nocache)
 
